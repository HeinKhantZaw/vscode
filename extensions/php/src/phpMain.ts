/*---------------------------------------------------------------------------------------------
 *  Copyright (c) Microsoft Corporation. All rights reserved.
 *  Licensed under the MIT License. See License.txt in the project root for license information.
 *--------------------------------------------------------------------------------------------*/
'use strict';

import * as fs from 'fs';
import * as path from 'path';

import PHPCompletionItemProvider from './features/completionItemProvider';
import PHPHoverProvider from './features/hoverProvider';
import PHPSignatureHelpProvider from './features/signatureHelpProvider';
import PHPValidationProvider from './features/validationProvider';
<<<<<<< HEAD
import { ExtensionContext, IndentAction, languages, env } from 'vscode';
=======
import * as vscode from 'vscode';
>>>>>>> 078d994b

import * as nls from 'vscode-nls';
nls.config({ locale: vscode.env.language });
let localize = nls.loadMessageBundle();

const MigratedKey = 'php.validate.executablePaht.migrated';
const PathKey = 'php.validate.executablePath';

namespace is {
	const toString = Object.prototype.toString;

	export function string(value: any): value is string {
		return toString.call(value) === '[object String]';
	}
}

let statusBarItem: vscode.StatusBarItem;

export function activate(context: vscode.ExtensionContext): any {

	let workspaceExecutablePath = context.workspaceState.get<string>(PathKey, undefined);
	let migrated = context.workspaceState.get<boolean>(MigratedKey, false);
	let validator = new PHPValidationProvider(workspaceExecutablePath);
	context.subscriptions.push(vscode.commands.registerCommand('_php.onPathClicked', () => {
		onPathClicked(context, validator);
	}));

	statusBarItem = vscode.window.createStatusBarItem(vscode.StatusBarAlignment.Right, Number.MIN_VALUE);
	statusBarItem.text = localize('php.path', 'Path');
	statusBarItem.color = 'white';
	statusBarItem.command = '_php.onPathClicked';
	vscode.workspace.onDidChangeConfiguration(() => updateStatusBarItem(context));
	vscode.window.onDidChangeActiveTextEditor((editor) => {
		updateStatusBarItem(context, editor);
	});
	updateStatusBarItem(context, vscode.window.activeTextEditor);

	if (workspaceExecutablePath === void 0 && !migrated) {
		let settingsExecutablePath = readLocalExecutableSetting();
		if (settingsExecutablePath) {
			migrateExecutablePath(settingsExecutablePath).then((value) => {
				// User has pressed escape;
				if (!value) {
					// activate the validator with the current settings.
					validator.activate(context.subscriptions);
					return;
				}
				context.workspaceState.update(MigratedKey, true);
				context.workspaceState.update(PathKey, value);
				validator.updateWorkspaceExecutablePath(value, false);
				validator.activate(context.subscriptions);
				updateStatusBarItem(context);
			});
		} else {
			context.workspaceState.update(MigratedKey, true);
			validator.activate(context.subscriptions);
		}
	} else {
		validator.activate(context.subscriptions);
	}

	// add providers
	context.subscriptions.push(vscode.languages.registerCompletionItemProvider('php', new PHPCompletionItemProvider(), '.', '$'));
	context.subscriptions.push(vscode.languages.registerHoverProvider('php', new PHPHoverProvider()));
	context.subscriptions.push(vscode.languages.registerSignatureHelpProvider('php', new PHPSignatureHelpProvider(), '(', ','));


	// need to set in the extension host as well as the completion provider uses it.
<<<<<<< HEAD
	languages.setLanguageConfiguration('php', {
		wordPattern: /(-?\d*\.\d\w*)|([^\-\`\~\!\@\#\%\^\&\*\(\)\=\+\[\{\]\}\\\|\;\:\'\"\,\.\<\>\/\?\s]+)/g,
		onEnterRules: [
			{
				// e.g. /** | */
				beforeText: /^\s*\/\*\*(?!\/)([^\*]|\*(?!\/))*$/,
				afterText: /^\s*\*\/$/,
				action: { indentAction: IndentAction.IndentOutdent, appendText: ' * ' }
			},
			{
				// e.g. /** ...|
				beforeText: /^\s*\/\*\*(?!\/)([^\*]|\*(?!\/))*$/,
				action: { indentAction: IndentAction.None, appendText: ' * ' }
			},
			{
				// e.g.  * ...|
				beforeText: /^(\t|(\ \ ))*\ \*(\ ([^\*]|\*(?!\/))*)?$/,
				action: { indentAction: IndentAction.None, appendText: '* ' }
			},
			{
				// e.g.  */|
				beforeText: /^(\t|(\ \ ))*\ \*\/\s*$/,
				action: { indentAction: IndentAction.None, removeText: 1 }
			},
			{
				// e.g.  *-----*/|
				beforeText: /^(\t|(\ \ ))*\ \*[^/]*\*\/\s*$/,
				action: { indentAction: IndentAction.None, removeText: 1 }
			}
		]
=======
	vscode.languages.setLanguageConfiguration('php', {
		wordPattern: /(-?\d*\.\d\w*)|([^\-\`\~\!\@\#\%\^\&\*\(\)\=\+\[\{\]\}\\\|\;\:\'\"\,\.\<\>\/\?\s]+)/g
>>>>>>> 078d994b
	});
}

function updateStatusBarItem(context: vscode.ExtensionContext, editor: vscode.TextEditor = vscode.window.activeTextEditor): void {
	statusBarItem.tooltip = getExecutablePath(context);
	if (editor && editor.document && editor.document.languageId === 'php') {
		statusBarItem.show();
	} else {
		statusBarItem.hide();
	}
}

function onPathClicked(context: vscode.ExtensionContext, validator: PHPValidationProvider) {
	let value = getExecutablePath(context);
	vscode.window.showInputBox({ prompt: localize('php.enterPath', 'The path to the PHP executable'), value: value || '' }).then(value => {
		if (!value) {
			// User pressed Escape
			return;
		}
		context.workspaceState.update(PathKey, value);
		validator.updateWorkspaceExecutablePath(value, true);
		updateStatusBarItem(context);
	}, (error) => {
	});
}

function getExecutablePath(context: vscode.ExtensionContext): string {
	let result = context.workspaceState.get<string>(PathKey, undefined);
	if (result) {
		return result;
	}
	let section = vscode.workspace.getConfiguration('php.validate');
	if (section) {
		return section.get('executablePath', undefined);
	}
	return undefined;
}

function migrateExecutablePath(settingsExecutablePath: string): Thenable<string> {
	return vscode.window.showInputBox(
		{
			prompt: localize('php.migrateExecutablePath', 'Use the above path as the PHP executable path?'),
			value: settingsExecutablePath
		}
	);
}

function readLocalExecutableSetting(): string {
	function stripComments(content: string): string {
		/**
		* First capturing group matches double quoted string
		* Second matches single quotes string
		* Third matches block comments
		* Fourth matches line comments
		*/
		var regexp: RegExp = /("(?:[^\\\"]*(?:\\.)?)*")|('(?:[^\\\']*(?:\\.)?)*')|(\/\*(?:\r?\n|.)*?\*\/)|(\/{2,}.*?(?:(?:\r?\n)|$))/g;
		let result = content.replace(regexp, (match, m1, m2, m3, m4) => {
			// Only one of m1, m2, m3, m4 matches
			if (m3) {
				// A block comment. Replace with nothing
				return '';
			} else if (m4) {
				// A line comment. If it ends in \r?\n then keep it.
				let length = m4.length;
				if (length > 2 && m4[length - 1] === '\n') {
					return m4[length - 2] === '\r' ? '\r\n' : '\n';
				} else {
					return '';
				}
			} else {
				// We match a string
				return match;
			}
		});
		return result;
	};

	try {
		let rootPath = vscode.workspace.rootPath;
		if (!rootPath) {
			return undefined;
		}
		let settingsFile = path.join(rootPath, '.vscode', 'settings.json');
		if (!fs.existsSync(settingsFile)) {
			return undefined;
		}
		let content = fs.readFileSync(settingsFile, 'utf8');
		if (!content || content.length === 0) {
			return undefined;
		}
		content = stripComments(content);
		let json = JSON.parse(content);
		let value = json['php.validate.executablePath'];
		return is.string(value) ? value : undefined;
	} catch (error) {
	}
	return undefined;
}<|MERGE_RESOLUTION|>--- conflicted
+++ resolved
@@ -11,11 +11,7 @@
 import PHPHoverProvider from './features/hoverProvider';
 import PHPSignatureHelpProvider from './features/signatureHelpProvider';
 import PHPValidationProvider from './features/validationProvider';
-<<<<<<< HEAD
-import { ExtensionContext, IndentAction, languages, env } from 'vscode';
-=======
 import * as vscode from 'vscode';
->>>>>>> 078d994b
 
 import * as nls from 'vscode-nls';
 nls.config({ locale: vscode.env.language });
@@ -84,41 +80,36 @@
 
 
 	// need to set in the extension host as well as the completion provider uses it.
-<<<<<<< HEAD
-	languages.setLanguageConfiguration('php', {
+	vscode.languages.setLanguageConfiguration('php', {
 		wordPattern: /(-?\d*\.\d\w*)|([^\-\`\~\!\@\#\%\^\&\*\(\)\=\+\[\{\]\}\\\|\;\:\'\"\,\.\<\>\/\?\s]+)/g,
 		onEnterRules: [
 			{
 				// e.g. /** | */
 				beforeText: /^\s*\/\*\*(?!\/)([^\*]|\*(?!\/))*$/,
 				afterText: /^\s*\*\/$/,
-				action: { indentAction: IndentAction.IndentOutdent, appendText: ' * ' }
+				action: { indentAction: vscode.IndentAction.IndentOutdent, appendText: ' * ' }
 			},
 			{
 				// e.g. /** ...|
 				beforeText: /^\s*\/\*\*(?!\/)([^\*]|\*(?!\/))*$/,
-				action: { indentAction: IndentAction.None, appendText: ' * ' }
+				action: { indentAction: vscode.IndentAction.None, appendText: ' * ' }
 			},
 			{
 				// e.g.  * ...|
 				beforeText: /^(\t|(\ \ ))*\ \*(\ ([^\*]|\*(?!\/))*)?$/,
-				action: { indentAction: IndentAction.None, appendText: '* ' }
+				action: { indentAction: vscode.IndentAction.None, appendText: '* ' }
 			},
 			{
 				// e.g.  */|
 				beforeText: /^(\t|(\ \ ))*\ \*\/\s*$/,
-				action: { indentAction: IndentAction.None, removeText: 1 }
+				action: { indentAction: vscode.IndentAction.None, removeText: 1 }
 			},
 			{
 				// e.g.  *-----*/|
 				beforeText: /^(\t|(\ \ ))*\ \*[^/]*\*\/\s*$/,
-				action: { indentAction: IndentAction.None, removeText: 1 }
+				action: { indentAction: vscode.IndentAction.None, removeText: 1 }
 			}
 		]
-=======
-	vscode.languages.setLanguageConfiguration('php', {
-		wordPattern: /(-?\d*\.\d\w*)|([^\-\`\~\!\@\#\%\^\&\*\(\)\=\+\[\{\]\}\\\|\;\:\'\"\,\.\<\>\/\?\s]+)/g
->>>>>>> 078d994b
 	});
 }
 
